--- conflicted
+++ resolved
@@ -85,16 +85,12 @@
             .putAttribute(SdkExecutionAttribute.CLIENT_TYPE, clientConfig.option(SdkClientOption.CLIENT_TYPE))
             .putAttribute(SdkExecutionAttribute.SERVICE_NAME, clientConfig.option(SdkClientOption.SERVICE_NAME))
             .putAttribute(SdkExecutionAttribute.OPERATION_NAME, executionParams.getOperationName())
-<<<<<<< HEAD
             .putAttribute(MetricExecutionAttribute.METRIC_CONFIGURATION_PROVIDER,
                           clientConfig.option(SdkClientOption.METRIC_CONFIGURATION_PROVIDER))
             .putAttribute(MetricExecutionAttribute.METRIC_PUBLISHER_CONFIGURATION,
                           clientConfig.option(SdkClientOption.METRIC_PUBLISHER_CONFIGURATION))
-            ;
-=======
             .putAttribute(SdkExecutionAttribute.ENDPOINT_OVERRIDDEN,
                           clientConfig.option(SdkClientOption.ENDPOINT_OVERRIDDEN));
->>>>>>> aa3916c5
 
         ExecutionInterceptorChain executionInterceptorChain =
                 new ExecutionInterceptorChain(clientConfig.option(SdkClientOption.EXECUTION_INTERCEPTORS));
