<?xml version="1.0" encoding="UTF-8"?>
<!--
  ~ Copyright 2010-2019 Amazon.com, Inc. or its affiliates. All Rights Reserved.
  ~
  ~ Licensed under the Apache License, Version 2.0 (the "License").
  ~ You may not use this file except in compliance with the License.
  ~ A copy of the License is located at
  ~
  ~  http://aws.amazon.com/apache2.0
  ~
  ~ or in the "license" file accompanying this file. This file is distributed
  ~ on an "AS IS" BASIS, WITHOUT WARRANTIES OR CONDITIONS OF ANY KIND, either
  ~ express or implied. See the License for the specific language governing
  ~ permissions and limitations under the License.
  -->


<project xmlns="http://maven.apache.org/POM/4.0.0"
         xmlns:xsi="http://www.w3.org/2001/XMLSchema-instance"
         xsi:schemaLocation="http://maven.apache.org/POM/4.0.0 http://maven.apache.org/xsd/maven-4.0.0.xsd">
    <parent>
        <artifactId>http-clients</artifactId>
        <groupId>software.amazon.awssdk</groupId>
        <version>2.11.7-SNAPSHOT</version>
    </parent>
    <modelVersion>4.0.0</modelVersion>

    <artifactId>aws-crt-client</artifactId>
    <name>AWS Java SDK :: HTTP Clients :: AWS Common Runtime Client</name>

    <dependencies>
        <!--AWS Common Runtime-->
        <dependency>
            <groupId>software.amazon.awssdk.crt</groupId>
            <artifactId>aws-crt</artifactId>
<<<<<<< HEAD
            <version>0.4.24</version>
=======
            <version>0.5.1</version>
>>>>>>> 025c43c5
        </dependency>

        <!--SDK dependencies-->
        <dependency>
            <groupId>software.amazon.awssdk</groupId>
            <artifactId>annotations</artifactId>
            <version>${awsjavasdk.version}</version>
        </dependency>
        <dependency>
            <groupId>software.amazon.awssdk</groupId>
            <artifactId>http-client-spi</artifactId>
            <version>${awsjavasdk.version}</version>
        </dependency>
        <dependency>
            <groupId>software.amazon.awssdk</groupId>
            <artifactId>utils</artifactId>
            <version>${awsjavasdk.version}</version>
        </dependency>

        <!--Test Dependencies-->
        <dependency>
            <groupId>com.github.tomakehurst</groupId>
            <artifactId>wiremock</artifactId>
            <scope>test</scope>
        </dependency>
        <dependency>
            <groupId>org.apache.commons</groupId>
            <artifactId>commons-lang3</artifactId>
            <scope>test</scope>
        </dependency>
        <dependency>
            <groupId>junit</groupId>
            <artifactId>junit</artifactId>
            <scope>test</scope>
        </dependency>
        <dependency>
            <groupId>org.mockito</groupId>
            <artifactId>mockito-core</artifactId>
            <scope>test</scope>
        </dependency>
        <dependency>
            <groupId>org.assertj</groupId>
            <artifactId>assertj-core</artifactId>
            <scope>test</scope>
        </dependency>
        <dependency>
            <groupId>org.reactivestreams</groupId>
            <artifactId>reactive-streams-tck</artifactId>
            <scope>test</scope>
        </dependency>
        <dependency>
            <groupId>org.slf4j</groupId>
            <artifactId>slf4j-log4j12</artifactId>
            <scope>test</scope>
        </dependency>
        <dependency>
            <groupId>log4j</groupId>
            <artifactId>log4j</artifactId>
            <scope>test</scope>
        </dependency>
        <dependency>
            <groupId>software.amazon.awssdk</groupId>
            <artifactId>http-client-tests</artifactId>
            <version>${awsjavasdk.version}</version>
            <scope>test</scope>
        </dependency>
        <dependency>
            <groupId>software.amazon.awssdk</groupId>
            <artifactId>sdk-core</artifactId>
            <version>${awsjavasdk.version}</version>
            <scope>test</scope>
        </dependency>
        <dependency>
            <groupId>software.amazon.awssdk</groupId>
            <artifactId>regions</artifactId>
            <version>${awsjavasdk.version}</version>
            <scope>test</scope>
        </dependency>
        <dependency>
            <groupId>software.amazon.awssdk</groupId>
            <artifactId>s3</artifactId>
            <version>${awsjavasdk.version}</version>
            <scope>test</scope>
        </dependency>
        <dependency>
            <groupId>software.amazon.awssdk</groupId>
            <artifactId>kms</artifactId>
            <version>${awsjavasdk.version}</version>
            <scope>test</scope>
        </dependency>
        <dependency>
            <groupId>software.amazon.awssdk</groupId>
            <artifactId>auth</artifactId>
            <version>${awsjavasdk.version}</version>
            <scope>test</scope>
        </dependency>
        <dependency>
            <artifactId>service-test-utils</artifactId>
            <groupId>software.amazon.awssdk</groupId>
            <version>${awsjavasdk.version}</version>
            <scope>test</scope>
        </dependency>
        <dependency>
            <groupId>commons-codec</groupId>
            <artifactId>commons-codec</artifactId>
            <version>${commons-codec.verion}</version>
            <scope>test</scope>
        </dependency>
    </dependencies>

    <build>
        <plugins>
            <!-- The Reactive Streams TCK tests are based on TestNG. See http://maven.apache.org/surefire/maven-surefire-plugin/examples/testng.html#Running_TestNG_and_JUnit_Tests -->
            <plugin>
                <groupId>org.apache.maven.plugins</groupId>
                <artifactId>maven-surefire-plugin</artifactId>
                <version>${maven.surefire.version}</version>
                <configuration>
                    <properties>
                        <property>
                            <name>junit</name>
                            <value>false</value>
                        </property>
                    </properties>
                    <threadCount>1</threadCount>
                </configuration>
                <dependencies>
                    <dependency>
                        <groupId>org.apache.maven.surefire</groupId>
                        <artifactId>surefire-junit47</artifactId>
                        <version>${maven.surefire.version}</version>
                    </dependency>
                    <dependency>
                        <groupId>org.apache.maven.surefire</groupId>
                        <artifactId>surefire-testng</artifactId>
                        <version>${maven.surefire.version}</version>
                    </dependency>
                </dependencies>
            </plugin>
            <plugin>
                <groupId>org.apache.maven.plugins</groupId>
                <artifactId>maven-jar-plugin</artifactId>
                <configuration>
                    <archive>
                        <manifestEntries>
                            <Automatic-Module-Name>software.amazon.awssdk.http.crt</Automatic-Module-Name>
                        </manifestEntries>
                    </archive>
                </configuration>
            </plugin>
        </plugins>
    </build>
</project><|MERGE_RESOLUTION|>--- conflicted
+++ resolved
@@ -33,11 +33,7 @@
         <dependency>
             <groupId>software.amazon.awssdk.crt</groupId>
             <artifactId>aws-crt</artifactId>
-<<<<<<< HEAD
-            <version>0.4.24</version>
-=======
             <version>0.5.1</version>
->>>>>>> 025c43c5
         </dependency>
 
         <!--SDK dependencies-->
