--- conflicted
+++ resolved
@@ -21,11 +21,7 @@
     <parent>
         <groupId>software.amazon.awssdk</groupId>
         <artifactId>services</artifactId>
-<<<<<<< HEAD
-        <version>2.0.0-preview-9</version>
-=======
         <version>2.0.0-preview-10-SNAPSHOT</version>
->>>>>>> 04543c0a
     </parent>
     <artifactId>cloudhsm</artifactId>
     <name>AWS Java SDK :: Services :: AWS CloudHSM</name>
